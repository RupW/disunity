<project xmlns="http://maven.apache.org/POM/4.0.0" xmlns:xsi="http://www.w3.org/2001/XMLSchema-instance" xsi:schemaLocation="http://maven.apache.org/POM/4.0.0 http://maven.apache.org/xsd/maven-4.0.0.xsd">
    <modelVersion>4.0.0</modelVersion>
    
    <name>DisUnity Dist</name>
    <artifactId>disunity-dist</artifactId>
    <packaging>jar</packaging>
    <description>Distribution module for DisUnity.</description>
  
    <parent>
        <groupId>info.ata4.disunity</groupId>
        <artifactId>disunity</artifactId>
        <version>0.5-SNAPSHOT</version>
    </parent>
  
    <dependencies>
        <dependency>
            <groupId>info.ata4.disunity</groupId>
            <artifactId>disunity-core</artifactId>
            <version>0.5-SNAPSHOT</version>
        </dependency>
        <dependency>
            <groupId>info.ata4.disunity</groupId>
            <artifactId>disunity-cli</artifactId>
            <version>0.5-SNAPSHOT</version>
        </dependency>
    </dependencies>

    <build>
        <!-- Create fat jar using Maven Shade -->
        <plugins>
            <plugin>
                <groupId>org.apache.maven.plugins</groupId>
                <artifactId>maven-shade-plugin</artifactId>
                <version>2.4.2</version>
                <executions>
                    <execution>
                        <phase>package</phase>
                        <goals>
                            <goal>shade</goal>
                        </goals>
                        <configuration>
<<<<<<< HEAD
                            <finalName>disunity</finalName>
=======
>>>>>>> 1f780886
                            <transformers>
                                <transformer implementation="org.apache.maven.plugins.shade.resource.ManifestResourceTransformer">
                                    <mainClass>info.ata4.disunity.cli.DisUnityCli</mainClass>
                                </transformer>
                            </transformers>
                        </configuration>
                    </execution>
                </executions>
            </plugin>
        </plugins>
    </build>
    <properties>
        <maven.compiler.source>1.8</maven.compiler.source>
        <maven.compiler.target>1.8</maven.compiler.target>
    </properties>
</project><|MERGE_RESOLUTION|>--- conflicted
+++ resolved
@@ -39,10 +39,7 @@
                             <goal>shade</goal>
                         </goals>
                         <configuration>
-<<<<<<< HEAD
                             <finalName>disunity</finalName>
-=======
->>>>>>> 1f780886
                             <transformers>
                                 <transformer implementation="org.apache.maven.plugins.shade.resource.ManifestResourceTransformer">
                                     <mainClass>info.ata4.disunity.cli.DisUnityCli</mainClass>
