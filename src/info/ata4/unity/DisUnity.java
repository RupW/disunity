/*
 ** 2013 June 17
 **
 ** The author disclaims copyright to this source code.  In place of
 ** a legal notice, here is a blessing:
 **    May you do good and not evil.
 **    May you find forgiveness for yourself and forgive others.
 **    May you share freely, never taking more than you give.
 */
package info.ata4.unity;

/**
 * DisUnity program metadata.
 * 
 * @author Nico Bergemann <barracuda415 at yahoo.de>
 */
public class DisUnity {

    public static String getName() {
        return "DisUnity";
    }
    
    public static String getProgramName() {
        return "disunity";
    }
    
    public static String getVersion() {
<<<<<<< HEAD
        return "0.3.4";
=======
        return "0.4.0";
>>>>>>> c2475f9f
    }
    
    public static String getSignature() {
        return String.format("%s v%s", getName(), getVersion());
    }

    private DisUnity() {
    }
}<|MERGE_RESOLUTION|>--- conflicted
+++ resolved
@@ -1,41 +1,37 @@
-/*
- ** 2013 June 17
- **
- ** The author disclaims copyright to this source code.  In place of
- ** a legal notice, here is a blessing:
- **    May you do good and not evil.
- **    May you find forgiveness for yourself and forgive others.
- **    May you share freely, never taking more than you give.
- */
-package info.ata4.unity;
-
-/**
- * DisUnity program metadata.
- * 
- * @author Nico Bergemann <barracuda415 at yahoo.de>
- */
-public class DisUnity {
-
-    public static String getName() {
-        return "DisUnity";
-    }
-    
-    public static String getProgramName() {
-        return "disunity";
-    }
-    
-    public static String getVersion() {
-<<<<<<< HEAD
-        return "0.3.4";
-=======
-        return "0.4.0";
->>>>>>> c2475f9f
-    }
-    
-    public static String getSignature() {
-        return String.format("%s v%s", getName(), getVersion());
-    }
-
-    private DisUnity() {
-    }
-}+/*
+ ** 2013 June 17
+ **
+ ** The author disclaims copyright to this source code.  In place of
+ ** a legal notice, here is a blessing:
+ **    May you do good and not evil.
+ **    May you find forgiveness for yourself and forgive others.
+ **    May you share freely, never taking more than you give.
+ */
+package info.ata4.unity;
+
+/**
+ * DisUnity program metadata.
+ * 
+ * @author Nico Bergemann <barracuda415 at yahoo.de>
+ */
+public class DisUnity {
+
+    public static String getName() {
+        return "DisUnity";
+    }
+    
+    public static String getProgramName() {
+        return "disunity";
+    }
+    
+    public static String getVersion() {
+        return "0.4.0";
+    }
+    
+    public static String getSignature() {
+        return String.format("%s v%s", getName(), getVersion());
+    }
+
+    private DisUnity() {
+    }
+}